import numpy as np
import matplotlib.pyplot as plt
import os,json,glob
import torch
from scipy.signal import savgol_filter
from refmotion_manager.motion_loader import RefMotionLoader


# load dataset for demonstration
from test_loader_cfg import ref_motion_cfg
ref_motion_cfg.time_between_frames=0.02
<<<<<<< HEAD
ref_motion_cfg.motion_files=glob.glob(os.getenv("HOME")+"/workspace/lumos_ws/humanoid_demo_retarget/sources/data/motions/lus2_joint21/pkl/Mm*_fps30.pkl")
ref_motion_cfg.device="cuda:0"
ref_motion_cfg.ref_length_s=0.8
ref_motion_cfg.clip_num = 1
=======
ref_motion_cfg.motion_files=glob.glob(os.getenv("HOME")+"/workspace/lumos_ws/humanoid_demo_retarget/sources/data/motions/lus2_joint21/pkl/dance1_subject2_fps30.pkl")
ref_motion_cfg.device="cuda:0"
ref_motion_cfg.ref_length_s=40
>>>>>>> 17bc91ab
ref_motion = RefMotionLoader(ref_motion_cfg)

# Visualize selected data
<<<<<<< HEAD
fields = ["root_pos_x", "root_vel_x_w", "left_hip_pitch_joint_dof_pos", "left_hip_pitch_joint_dof_vel","root_vel_y_w", "root_vel_z_w", "root_ang_vel_z_w"]
fields = ["left_hip_pitch_joint_dof_pos", "left_hip_pitch_joint_dof_vel"]
#fields = ref_motion_cfg.expressive_goal_fields[:3]
ref_motion_cfg.expressive_goal_fields = fields

# Setup subplots: one row, one subplot per field
fig, axes = plt.subplots(len(fields), 1, figsize=(10, 12), sharex=True)

frame_start = 0;
frame_end = 47;

#print(ref_motion.trajectory_fields)
index = [ref_motion.trajectory_fields.index(key) for key in fields]
for traj_idx in range(len(ref_motion.trajectories)):
    data = ref_motion.trajectories[traj_idx][frame_start:frame_end, index].cpu().numpy()
    for idx, key in enumerate(fields):
        time = np.linspace(0, (frame_end-frame_start)/30, frame_end - frame_start)
        axes[idx].plot(time, data[:, idx], label=f"raw traj {traj_idx} {key}")
        axes[idx].set_ylabel(key)
        axes[idx].grid(True)
        axes[idx].legend()

axes[-1].set_xlabel("Frames")
plt.tight_layout()


# expressive goal
fig, axes = plt.subplots(len(fields), 1, figsize=(10, 12), sharex=True)
for clip_idx in range(len(ref_motion.clip_idxs)):
    frame_num = int(ref_motion_cfg.ref_length_s/0.02)
    step_data = []
    amp_ref = []
    for idx in range (frame_num):
        ref_motion.step()
        step_data.append(ref_motion.expressive_goal[clip_idx,:3])
        amp_ref.append(ref_motion.amp_expert[clip_idx,:])
        if idx == ref_motion.preloaded_s.shape[1]-3:
            ref_motion.reset()

    #import pdb;pdb.set_trace()
    step_data = torch.stack(step_data, dim=0).squeeze().cpu().numpy()  # convert all at once

    amp_ref = torch.stack(amp_ref,dim=0).squeeze().cpu().numpy()

    for idx, key in enumerate(fields):
        time = np.linspace(0, ref_motion_cfg.ref_length_s, frame_num)
        axes[idx].plot(time, step_data[:, idx], label=f"preload traj {clip_idx} {key}")
        axes[idx].set_ylabel(key)
        axes[idx].grid(True)
        axes[idx].legend()



# plot amp ref
fields = ref_motion_cfg.style_fields[:2]
fig, axes = plt.subplots(len(fields), 1, figsize=(10, 12), sharex=True)
for clip_idx in range(len(ref_motion.clip_idxs)):
    frame_num = int(ref_motion_cfg.ref_length_s/0.02)
    for idx, key in enumerate(fields):
        time = np.linspace(0, ref_motion_cfg.ref_length_s, frame_num)
        axes[idx].plot(time, amp_ref[:, idx], label=f"current states of preload traj {clip_idx} {key}")
        axes[idx].plot(time, amp_ref[:, idx+21], label=f"next states of preload traj {clip_idx} {key}")
        axes[idx].set_ylabel(key)
        axes[idx].grid(True)
        axes[idx].legend()


#4) Plot field data from different sources at a plot
fig, axes = plt.subplots(len(fields), 1, figsize=(10, 12), sharex=True)
index = [ref_motion.trajectory_fields.index(key) for key in fields]
for traj_idx in range(len(ref_motion.trajectories)):
    # raw data
    data = ref_motion.trajectories[traj_idx][frame_start:frame_end, index].cpu().numpy()
    # preloaed_s data and amp_data from amp_expert
    frame_num = int(ref_motion_cfg.ref_length_s/0.02)
    print(f" frame num: {frame_num}")
    step_data = []
    amp_ref = []
    for idx in range (frame_num):
        ref_motion.step()
        step_data.append(ref_motion.expressive_goal[clip_idx,:3])
        amp_ref.append(ref_motion.amp_expert[clip_idx,:])
        if idx == ref_motion.preloaded_s.shape[1]-3:
            ref_motion.reset()

    #import pdb;pdb.set_trace()
    step_data = torch.stack(step_data, dim=0).squeeze().cpu().numpy()  # convert all at once
    amp_ref = torch.stack(amp_ref,dim=0).squeeze().cpu().numpy()

=======
#fields = ["root_pos_x", "root_vel_x_w", "left_hip_pitch_joint_dof_pos", "left_hip_pitch_joint_dof_vel","root_vel_y_w", "root_vel_z_w",              "root_ang_vel_z_w"]
fields = ref_motion_cfg.expressive_goal_fields[:3]
# Setup subplots: one row, one subplot per field
fig, axes = plt.subplots(len(fields), 1, figsize=(10, 12), sharex=True)

frame_start = 10;
frame_end =2000;

#print(ref_motion.trajectory_fields)
index = [ref_motion.trajectory_fields.index(key) for key in fields]
for traj_idx in range(len(ref_motion.trajectories)):
    data = ref_motion.trajectories[traj_idx][frame_start:frame_end, index].cpu().numpy()
>>>>>>> 17bc91ab
    for idx, key in enumerate(fields):
        time = np.linspace(0, ref_motion_cfg.ref_length_s, frame_num)
        #axes[idx].plot(time, data[:, idx], label=f"raw traj {traj_idx} {key}")
        axes[idx].plot(time, step_data[:, idx], label=f"preload traj {clip_idx} {key}")
        axes[idx].plot(time, amp_ref[:, idx], label=f"current states of preload traj {clip_idx} {key}")
        #axes[idx].plot(time, amp_ref[:, idx+21], label=f"next states of preload traj {clip_idx} {key}")
        axes[idx].set_ylabel(key)
        axes[idx].grid(True)
        axes[idx].legend()

axes[-1].set_xlabel("Frames")
plt.tight_layout()


<<<<<<< HEAD
plt.show()
=======
fig, axes = plt.subplots(len(fields), 1, figsize=(10, 12), sharex=True)
for traj_idx in range(len(ref_motion.trajectories)):
    step_data = []
    for idx in range (frame_start,frame_end):
        ref_motion.step()
        step_data.append(ref_motion.expressive_goal[:,:3])

    step_data = torch.stack(step_data, dim=0).squeeze().cpu().numpy()  # convert all at once

    for idx, key in enumerate(fields):
        axes[idx].plot(step_data[:, idx], label=f"preload traj {traj_idx} {key}")
        axes[idx].set_ylabel(key)
        axes[idx].grid(True)
        axes[idx].legend()

plt.show()
>>>>>>> 17bc91ab
<|MERGE_RESOLUTION|>--- conflicted
+++ resolved
@@ -9,20 +9,13 @@
 # load dataset for demonstration
 from test_loader_cfg import ref_motion_cfg
 ref_motion_cfg.time_between_frames=0.02
-<<<<<<< HEAD
 ref_motion_cfg.motion_files=glob.glob(os.getenv("HOME")+"/workspace/lumos_ws/humanoid_demo_retarget/sources/data/motions/lus2_joint21/pkl/Mm*_fps30.pkl")
 ref_motion_cfg.device="cuda:0"
 ref_motion_cfg.ref_length_s=0.8
 ref_motion_cfg.clip_num = 1
-=======
-ref_motion_cfg.motion_files=glob.glob(os.getenv("HOME")+"/workspace/lumos_ws/humanoid_demo_retarget/sources/data/motions/lus2_joint21/pkl/dance1_subject2_fps30.pkl")
-ref_motion_cfg.device="cuda:0"
-ref_motion_cfg.ref_length_s=40
->>>>>>> 17bc91ab
 ref_motion = RefMotionLoader(ref_motion_cfg)
 
 # Visualize selected data
-<<<<<<< HEAD
 fields = ["root_pos_x", "root_vel_x_w", "left_hip_pitch_joint_dof_pos", "left_hip_pitch_joint_dof_vel","root_vel_y_w", "root_vel_z_w", "root_ang_vel_z_w"]
 fields = ["left_hip_pitch_joint_dof_pos", "left_hip_pitch_joint_dof_vel"]
 #fields = ref_motion_cfg.expressive_goal_fields[:3]
@@ -112,20 +105,6 @@
     step_data = torch.stack(step_data, dim=0).squeeze().cpu().numpy()  # convert all at once
     amp_ref = torch.stack(amp_ref,dim=0).squeeze().cpu().numpy()
 
-=======
-#fields = ["root_pos_x", "root_vel_x_w", "left_hip_pitch_joint_dof_pos", "left_hip_pitch_joint_dof_vel","root_vel_y_w", "root_vel_z_w",              "root_ang_vel_z_w"]
-fields = ref_motion_cfg.expressive_goal_fields[:3]
-# Setup subplots: one row, one subplot per field
-fig, axes = plt.subplots(len(fields), 1, figsize=(10, 12), sharex=True)
-
-frame_start = 10;
-frame_end =2000;
-
-#print(ref_motion.trajectory_fields)
-index = [ref_motion.trajectory_fields.index(key) for key in fields]
-for traj_idx in range(len(ref_motion.trajectories)):
-    data = ref_motion.trajectories[traj_idx][frame_start:frame_end, index].cpu().numpy()
->>>>>>> 17bc91ab
     for idx, key in enumerate(fields):
         time = np.linspace(0, ref_motion_cfg.ref_length_s, frame_num)
         #axes[idx].plot(time, data[:, idx], label=f"raw traj {traj_idx} {key}")
@@ -139,24 +118,4 @@
 axes[-1].set_xlabel("Frames")
 plt.tight_layout()
 
-
-<<<<<<< HEAD
 plt.show()
-=======
-fig, axes = plt.subplots(len(fields), 1, figsize=(10, 12), sharex=True)
-for traj_idx in range(len(ref_motion.trajectories)):
-    step_data = []
-    for idx in range (frame_start,frame_end):
-        ref_motion.step()
-        step_data.append(ref_motion.expressive_goal[:,:3])
-
-    step_data = torch.stack(step_data, dim=0).squeeze().cpu().numpy()  # convert all at once
-
-    for idx, key in enumerate(fields):
-        axes[idx].plot(step_data[:, idx], label=f"preload traj {traj_idx} {key}")
-        axes[idx].set_ylabel(key)
-        axes[idx].grid(True)
-        axes[idx].legend()
-
-plt.show()
->>>>>>> 17bc91ab
